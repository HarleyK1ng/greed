import sys
import os
import configparser
import logging


# Logs won't show up for this file as it is imported before logging is configured
log = logging.getLogger(__name__)


# Check if the config file exists, and create one if it doesn't
if not os.path.isfile("config/config.ini"):
    log.debug("Creating config.ini from template_config.ini")
    # Open the template file and create the config file
    with open("config/template_config.ini", encoding="utf8") as template_file, \
         open("config/config.ini", "w", encoding="utf8") as config_file:
        # Copy the template file to the config file
        config_file.write(template_file.read())

with open("config/template_config.ini", encoding="utf8") as template_file:
    # Find the template version number
    config = configparser.ConfigParser()
    config.read_file(template_file)
    template_version = int(config["Config"]["version"])
    log.debug(f"Template is version {template_version}")

# Overwrite the template config with the values in the config
with open("config/config.ini", encoding="utf8") as config_file:
    config.read_file(config_file)
    config_version = int(config["Config"]["version"])
    log.debug(f"Config is version {template_version}")

# Check if the file has been edited
if config["Config"]["is_template"] == "yes":
    log.debug("Config is a template, aborting...")
    log.fatal("A config file has been created in config/config.ini.\n"
              "Edit it with your configuration, set the is_template flag to 'no' and restart this script.")
    sys.exit(1)

# Check if the version has changed from the template
if template_version > config_version:
    log.debug("Config is older than Template, trying to merge...")
    # Reset the is_template flag
    config["Config"]["is_template"] = "yes"
    # Update the config version
    config["Config"]["version"] = str(template_version)
    # Save the file
<<<<<<< HEAD
    with open("config/config.ini", "w") as config_file:
        log.debug("Writing merged config file...")
=======
    with open("config/config.ini", "w", encoding="utf8") as config_file:
>>>>>>> 78816345
        config.write(config_file)
    # Notify the user and quit
    log.debug("Config is now a template, aborting...")
    log.fatal("The config file in config/config.ini has been updated.\n"
              "Edit it with the new required data, set the is_template flag to true and restart this script.")
    sys.exit(1)<|MERGE_RESOLUTION|>--- conflicted
+++ resolved
@@ -45,12 +45,8 @@
     # Update the config version
     config["Config"]["version"] = str(template_version)
     # Save the file
-<<<<<<< HEAD
-    with open("config/config.ini", "w") as config_file:
+    with open("config/config.ini", "w", encoding="utf8") as config_file:
         log.debug("Writing merged config file...")
-=======
-    with open("config/config.ini", "w", encoding="utf8") as config_file:
->>>>>>> 78816345
         config.write(config_file)
     # Notify the user and quit
     log.debug("Config is now a template, aborting...")
